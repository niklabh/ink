//! # Multisig Wallet
//!
//! This implements a plain multi owner wallet.
//!
//! ## Warning
//!
//! This contract is an *example*. It is neither audited nor endorsed for production use.
//! Do **not** rely on it to keep anything of value secure.
//!
//! ## Overview
//!
//! Each instantiation of this contract has a set of `owners` and a `requirement` of
//! how many of them need to agree on a `Transaction` for it to be able to be executed.
//! Every owner can submit a transaction and when enough of the other owners confirm
//! it will be able to be executed. The following invariant is enforced by the contract:
//!
//! ```ignore
//! 0 < requirement && requirement <= owners && owners <= MAX_OWNERS
//! ```
//!
//! ## Error Handling
//!
//! With the exception of `execute_transaction` no error conditions are signalled
//! through return types. Any error or invariant violation triggers a panic and therefore
//! rolls back the transaction.
//!
//! ## Interface
//!
//! The interface is modelled after the popular Gnosis multisig wallet. However, there
//! are subtle variations from the interface. For example the `confirm_transaction`
//! will never trigger the execution of a `Transaction` even if the threshold is reached.
//! A call of `execute_transaction` is always required. This can be called by anyone.
//!
//! All the messages that are declared as only callable by the wallet must go through
//! the usual submit, confirm, execute cycle as any other transaction that should be
//! called by the wallet. For example, to add an owner you would submit a transaction
//! that calls the wallets own `add_owner` message through `submit_transaction`.
//!
//! ### Owner Management
//!
//! The messages `add_owner`, `remove_owner`, and `replace_owner` can be used to manage
//! the owner set after instantiation.
//!
//! ### Changing the Requirement
//!
//! `change_requirement` can be used to tighten or relax the `requirement` of how many
//! owner signatures are needed to execute a `Transaction`.
//!
//! ### Transaction Management
//!
//! `submit_transaction`, `cancel_transaction`, `confirm_transaction`,
//! `revoke_confirmation` and `execute_transaction` are the bread and butter messages
//! of this contract. Use them to dispatch arbitrary messages to other contracts
//! with the wallet as a sender.

#![cfg_attr(not(feature = "std"), no_std)]

pub use self::multisig::{
    ConfirmationStatus,
    Multisig,
    Transaction,
};

#[ink::contract]
mod multisig {
    use ink::{
        env::{
            call::{
                build_call,
                Call,
                ExecutionInput,
            },
            CallFlags,
        },
        prelude::vec::Vec,
        storage::Mapping,
    };
    use scale::Output;

    /// Tune this to your liking but be wary that allowing too many owners will not perform well.
    const MAX_OWNERS: u32 = 50;

    type TransactionId = u32;
    const WRONG_TRANSACTION_ID: &str =
        "The user specified an invalid transaction id. Abort.";

    /// A wrapper that allows us to encode a blob of bytes.
    ///
    /// We use this to pass the set of untyped (bytes) parameters to the `CallBuilder`.
    struct CallInput<'a>(&'a [u8]);

    impl<'a> scale::Encode for CallInput<'a> {
        fn encode_to<T: Output + ?Sized>(&self, dest: &mut T) {
            dest.write(self.0);
        }
    }

    /// Indicates whether a transaction is already confirmed or needs further confirmations.
    #[derive(Clone, Copy, scale::Decode, scale::Encode)]
    #[cfg_attr(
        feature = "std",
        derive(scale_info::TypeInfo, ink::storage::traits::StorageLayout)
    )]
    pub enum ConfirmationStatus {
        /// The transaction is already confirmed.
        Confirmed,
        /// Indicates how many confirmations are remaining.
        ConfirmationsNeeded(u32),
    }

    /// A Transaction is what every `owner` can submit for confirmation by other owners.
    /// If enough owners agree it will be executed by the contract.
    #[derive(scale::Decode, scale::Encode)]
    #[cfg_attr(
        feature = "std",
        derive(
            Debug,
            PartialEq,
            Eq,
            scale_info::TypeInfo,
            ink::storage::traits::StorageLayout
        )
    )]
    pub struct Transaction {
        /// The `AccountId` of the contract that is called in this transaction.
        pub callee: AccountId,
        /// The selector bytes that identifies the function of the callee that should be called.
        pub selector: [u8; 4],
        /// The SCALE encoded parameters that are passed to the called function.
        pub input: Vec<u8>,
        /// The amount of chain balance that is transferred to the callee.
        pub transferred_value: Balance,
        /// Gas limit for the execution of the call.
        pub gas_limit: u64,
        /// If set to true the transaction will be allowed to re-enter the multisig contract.
        /// Re-entrancy can lead to vulnerabilities. Use at your own risk.
        pub allow_reentry: bool,
    }

    /// Errors that can occur upon calling this contract.
    #[derive(Copy, Clone, Debug, PartialEq, Eq, scale::Encode, scale::Decode)]
    #[cfg_attr(feature = "std", derive(::scale_info::TypeInfo))]
    pub enum Error {
        /// Returned if the call failed.
        TransactionFailed,
    }

    /// This is a book keeping struct that stores a list of all transaction ids and
    /// also the next id to use. We need it for cleaning up the storage.
    #[derive(Default, scale::Decode, scale::Encode)]
    #[cfg_attr(
        feature = "std",
        derive(
            Debug,
            PartialEq,
            Eq,
            scale_info::TypeInfo,
            ink::storage::traits::StorageLayout
        )
    )]
    pub struct Transactions {
        /// Just store all transaction ids packed.
        transactions: Vec<TransactionId>,
        /// We just increment this whenever a new transaction is created.
        /// We never decrement or defragment. For now, the contract becomes defunct
        /// when the ids are exhausted.
        next_id: TransactionId,
    }

    #[ink::event_definition]
    pub enum Event {
        /// Emitted when an owner confirms a transaction.
        Confirmation {
            /// The transaction that was confirmed.
            #[ink(topic)]
            transaction: TransactionId,
            /// The owner that sent the confirmation.
            #[ink(topic)]
            from: AccountId,
            /// The confirmation status after this confirmation was applied.
            #[ink(topic)]
            status: ConfirmationStatus,
        },
        /// Emitted when an owner revoked a confirmation.
        Revocation {
            /// The transaction that was revoked.
            #[ink(topic)]
            transaction: TransactionId,
            /// The owner that sent the revocation.
            #[ink(topic)]
            from: AccountId,
        },
        /// Emitted when an owner submits a transaction.
        Submission {
            /// The transaction that was submitted.
            #[ink(topic)]
            transaction: TransactionId,
        },
        /// Emitted when a transaction was canceled.
        Cancellation {
            /// The transaction that was canceled.
            #[ink(topic)]
            transaction: TransactionId,
        },
        /// Emitted when a transaction was executed.
        Execution {
            /// The transaction that was executed.
            #[ink(topic)]
            transaction: TransactionId,
            /// Indicates whether the transaction executed successfully. If so the `Ok` value holds
            /// the output in bytes. The Option is `None` when the transaction was executed through
            /// `invoke_transaction` rather than `evaluate_transaction`.
            #[ink(topic)]
            result: Result<Option<Vec<u8>>, Error>,
        },
        /// Emitted when an owner is added to the wallet.
        OwnerAddition {
            /// The owner that was added.
            #[ink(topic)]
            owner: AccountId,
        },
        /// Emitted when an owner is removed from the wallet.
        OwnerRemoval {
            /// The owner that was removed.
            #[ink(topic)]
            owner: AccountId,
        },
        /// Emitted when the requirement changed.
        RequirementChange {
            /// The new requirement value.
            new_requirement: u32,
        },
    }

    #[ink(storage)]
    #[derive(Default)]
    pub struct Multisig {
        /// Every entry in this map represents the confirmation of an owner for a
        /// transaction. This is effectively a set rather than a map.
        confirmations: Mapping<(TransactionId, AccountId), ()>,
        /// The amount of confirmations for every transaction. This is a redundant
        /// information and is kept in order to prevent iterating through the
        /// confirmation set to check if a transaction is confirmed.
        confirmation_count: Mapping<TransactionId, u32>,
        /// Map the transaction id to its not-executed transaction.
        transactions: Mapping<TransactionId, Transaction>,
        /// We need to hold a list of all transactions so that we can clean up storage
        /// when an owner is removed.
        transaction_list: Transactions,
        /// The list is a vector because iterating over it is necessary when cleaning
        /// up the confirmation set.
        owners: Vec<AccountId>,
        /// Redundant information to speed up the check whether a caller is an owner.
        is_owner: Mapping<AccountId, ()>,
        /// Minimum number of owners that have to confirm a transaction to be executed.
        requirement: u32,
    }

    impl Multisig {
        /// The only constructor of the contract.
        ///
        /// A list of owners must be supplied and a number of how many of them must
        /// confirm a transaction. Duplicate owners are silently dropped.
        ///
        /// # Panics
        ///
        /// If `requirement` violates our invariant.
        #[ink(constructor)]
        pub fn new(requirement: u32, mut owners: Vec<AccountId>) -> Self {
            let mut contract = Multisig::default();
            owners.sort_unstable();
            owners.dedup();
            ensure_requirement_is_valid(owners.len() as u32, requirement);

            for owner in &owners {
                contract.is_owner.insert(owner, &());
            }

            contract.owners = owners;
            contract.transaction_list = Default::default();
            contract.requirement = requirement;
            contract
        }

        /// Add a new owner to the contract.
        ///
        /// Only callable by the wallet itself.
        ///
        /// # Panics
        ///
        /// If the owner already exists.
        ///
        /// # Examples
        ///
        /// Since this message must be send by the wallet itself it has to be build as a
        /// `Transaction` and dispatched through `submit_transaction` and `invoke_transaction`:
        /// ```should_panic
        /// use ink::env::{
        ///     call::{
        ///         utils::ArgumentList,
        ///         Call,
        ///         CallParams,
        ///         ExecutionInput,
        ///         Selector,
        ///     },
        ///     AccountId,
        ///     DefaultEnvironment as Env,
        /// };
        /// use ink::selector_bytes;
        /// use scale::Encode;
        /// use multisig::{Transaction, ConfirmationStatus};
        ///
        /// // address of an existing `Multisig` contract
        /// let wallet_id: AccountId = [7u8; 32].into();
        ///
        /// // first create the transaction that adds `alice` through `add_owner`
        /// let alice: AccountId = [1u8; 32].into();
        /// let add_owner_args = ArgumentList::empty().push_arg(&alice);
        ///
        /// let transaction_candidate = Transaction {
        ///     callee: wallet_id,
        ///     selector: selector_bytes!("add_owner"),
        ///     input: add_owner_args.encode(),
        ///     transferred_value: 0,
        ///     gas_limit: 0
        /// };
        ///
        /// // Submit the transaction for confirmation
        /// //
        /// // Note that the selector bytes of the `submit_transaction` method
        /// // are `[86, 244, 13, 223]`.
        /// let (id, _status) = ink::env::call::build_call::<ink::env::DefaultEnvironment>()
        ///     .call_type(Call::new().callee(wallet_id))
        ///     .gas_limit(0)
        ///     .exec_input(ExecutionInput::new(Selector::new([86, 244, 13, 223]))
        ///         .push_arg(&transaction_candidate)
        ///     )
        ///     .returns::<(u32, ConfirmationStatus)>()
        ///     .fire()
        ///     .expect("submit_transaction won't panic");
        ///
        /// // Wait until all required owners have confirmed and then execute the transaction
        /// //
        /// // Note that the selector bytes of the `invoke_transaction` method
        /// // are `[185, 50, 225, 236]`.
        /// ink::env::call::build_call::<ink::env::DefaultEnvironment>()
        ///     .call_type(Call::new().callee(wallet_id))
        ///     .gas_limit(0)
        ///     .exec_input(ExecutionInput::new(Selector::new([185, 50, 225, 236]))
        ///         .push_arg(&id)
        ///     )
        ///     .returns::<()>()
        ///     .fire()
        ///     .expect("invoke_transaction won't panic");
        /// ```
        #[ink(message)]
        pub fn add_owner(&mut self, new_owner: AccountId) {
            self.ensure_from_wallet();
            self.ensure_no_owner(&new_owner);
            ensure_requirement_is_valid(self.owners.len() as u32 + 1, self.requirement);
            self.is_owner.insert(new_owner, &());
            self.owners.push(new_owner);
            self.env().emit_event(Event::OwnerAddition { owner: new_owner });
        }

        /// Remove an owner from the contract.
        ///
        /// Only callable by the wallet itself. If by doing this the amount of owners
        /// would be smaller than the requirement it is adjusted to be exactly the
        /// number of owners.
        ///
        /// # Panics
        ///
        /// If `owner` is no owner of the wallet.
        #[ink(message)]
        pub fn remove_owner(&mut self, owner: AccountId) {
            self.ensure_from_wallet();
            self.ensure_owner(&owner);
            let len = self.owners.len() as u32 - 1;
            let requirement = u32::min(len, self.requirement);
            ensure_requirement_is_valid(len, requirement);
            let owner_index = self.owner_index(&owner) as usize;
            self.owners.swap_remove(owner_index);
            self.is_owner.remove(owner);
            self.requirement = requirement;
            self.clean_owner_confirmations(&owner);
            self.env().emit_event(Event::OwnerRemoval { owner });
        }

        /// Replace an owner from the contract with a new one.
        ///
        /// Only callable by the wallet itself.
        ///
        /// # Panics
        ///
        /// If `old_owner` is no owner or if `new_owner` already is one.
        #[ink(message)]
        pub fn replace_owner(&mut self, old_owner: AccountId, new_owner: AccountId) {
            self.ensure_from_wallet();
            self.ensure_owner(&old_owner);
            self.ensure_no_owner(&new_owner);
            let owner_index = self.owner_index(&old_owner);
            self.owners[owner_index as usize] = new_owner;
            self.is_owner.remove(old_owner);
            self.is_owner.insert(new_owner, &());
            self.clean_owner_confirmations(&old_owner);
            self.env().emit_event(Event::OwnerRemoval { owner: old_owner });
            self.env().emit_event(Event::OwnerAddition { owner: new_owner });
        }

        /// Change the requirement to a new value.
        ///
        /// Only callable by the wallet itself.
        ///
        /// # Panics
        ///
        /// If the `new_requirement` violates our invariant.
        #[ink(message)]
        pub fn change_requirement(&mut self, new_requirement: u32) {
            self.ensure_from_wallet();
            ensure_requirement_is_valid(self.owners.len() as u32, new_requirement);
            self.requirement = new_requirement;
            self.env().emit_event(Event::RequirementChange { new_requirement });
        }

        /// Add a new transaction candidate to the contract.
        ///
        /// This also confirms the transaction for the caller. This can be called by any owner.
        #[ink(message)]
        pub fn submit_transaction(
            &mut self,
            transaction: Transaction,
        ) -> (TransactionId, ConfirmationStatus) {
            self.ensure_caller_is_owner();
            let trans_id = self.transaction_list.next_id;
            self.transaction_list.next_id =
                trans_id.checked_add(1).expect("Transaction ids exhausted.");
            self.transactions.insert(trans_id, &transaction);
            self.transaction_list.transactions.push(trans_id);
            self.env().emit_event(Event::Submission {
                transaction: trans_id,
            });
            (
                trans_id,
                self.confirm_by_caller(self.env().caller(), trans_id),
            )
        }

        /// Remove a transaction from the contract.
        /// Only callable by the wallet itself.
        ///
        /// # Panics
        ///
        /// If `trans_id` is no valid transaction id.
        #[ink(message)]
        pub fn cancel_transaction(&mut self, trans_id: TransactionId) {
            self.ensure_from_wallet();
            if self.take_transaction(trans_id).is_some() {
                self.env().emit_event(Event::Cancellation {
                    transaction: trans_id,
                });
            }
        }

        /// Confirm a transaction for the sender that was submitted by any owner.
        ///
        /// This can be called by any owner.
        ///
        /// # Panics
        ///
        /// If `trans_id` is no valid transaction id.
        #[ink(message)]
        pub fn confirm_transaction(
            &mut self,
            trans_id: TransactionId,
        ) -> ConfirmationStatus {
            self.ensure_caller_is_owner();
            self.ensure_transaction_exists(trans_id);
            self.confirm_by_caller(self.env().caller(), trans_id)
        }

        /// Revoke the senders confirmation.
        ///
        /// This can be called by any owner.
        ///
        /// # Panics
        ///
        /// If `trans_id` is no valid transaction id.
        #[ink(message)]
        pub fn revoke_confirmation(&mut self, trans_id: TransactionId) {
            self.ensure_caller_is_owner();
            let caller = self.env().caller();
            if self.confirmations.contains((trans_id, caller)) {
                self.confirmations.remove((trans_id, caller));
                let mut confirmation_count = self
                    .confirmation_count
                    .get(trans_id)
                    .expect(
                    "There is a entry in `self.confirmations`. Hence a count must exit.",
                );
                // Will not underflow as there is at least one confirmation
                confirmation_count -= 1;
                self.confirmation_count
<<<<<<< HEAD
                    .insert(&trans_id, &confirmation_count);
                self.env().emit_event(Event::Revocation {
=======
                    .insert(trans_id, &confirmation_count);
                self.env().emit_event(Revocation {
>>>>>>> 1e895788
                    transaction: trans_id,
                    from: caller,
                });
            }
        }

        /// Invoke a confirmed execution without getting its output.
        ///
        /// If the transaction which is invoked transfers value, this value has
        /// to be sent as payment with this call. The method will fail otherwise,
        /// and the transaction would then be reverted.
        ///
        /// Its return value indicates whether the called transaction was successful.
        /// This can be called by anyone.
        #[ink(message, payable)]
        pub fn invoke_transaction(
            &mut self,
            trans_id: TransactionId,
        ) -> Result<(), Error> {
            self.ensure_confirmed(trans_id);
            let t = self.take_transaction(trans_id).expect(WRONG_TRANSACTION_ID);
            assert!(self.env().transferred_value() == t.transferred_value);
            let result = build_call::<<Self as ::ink::reflect::ContractEnv>::Env>()
                .call_type(
                    Call::new()
                        .callee(t.callee)
                        .gas_limit(t.gas_limit)
                        .transferred_value(t.transferred_value),
                )
                .call_flags(CallFlags::default().set_allow_reentry(t.allow_reentry))
                .exec_input(
                    ExecutionInput::new(t.selector.into()).push_arg(CallInput(&t.input)),
                )
                .returns::<()>()
                .fire()
                .map_err(|_| Error::TransactionFailed);
            self.env().emit_event(Event::Execution {
                transaction: trans_id,
                result: result.map(|_| None),
            });
            result
        }

        /// Evaluate a confirmed execution and return its output as bytes.
        ///
        /// Its return value indicates whether the called transaction was successful and contains
        /// its output when successful.
        /// This can be called by anyone.
        #[ink(message, payable)]
        pub fn eval_transaction(
            &mut self,
            trans_id: TransactionId,
        ) -> Result<Vec<u8>, Error> {
            self.ensure_confirmed(trans_id);
            let t = self.take_transaction(trans_id).expect(WRONG_TRANSACTION_ID);
            let result = build_call::<<Self as ::ink::reflect::ContractEnv>::Env>()
                .call_type(
                    Call::new()
                        .callee(t.callee)
                        .gas_limit(t.gas_limit)
                        .transferred_value(t.transferred_value),
                )
                .call_flags(CallFlags::default().set_allow_reentry(t.allow_reentry))
                .exec_input(
                    ExecutionInput::new(t.selector.into()).push_arg(CallInput(&t.input)),
                )
                .returns::<Vec<u8>>()
                .fire()
                .map_err(|_| Error::TransactionFailed);
            self.env().emit_event(Event::Execution {
                transaction: trans_id,
                result: result.clone().map(Some),
            });
            result
        }

        /// Set the `transaction` as confirmed by `confirmer`.
        /// Idempotent operation regarding an already confirmed `transaction`
        /// by `confirmer`.
        fn confirm_by_caller(
            &mut self,
            confirmer: AccountId,
            transaction: TransactionId,
        ) -> ConfirmationStatus {
            let mut count = self.confirmation_count.get(transaction).unwrap_or(0);
            let key = (transaction, confirmer);
            let new_confirmation = !self.confirmations.contains(key);
            if new_confirmation {
                count += 1;
                self.confirmations.insert(key, &());
                self.confirmation_count.insert(transaction, &count);
            }
            let status = {
                if count >= self.requirement {
                    ConfirmationStatus::Confirmed
                } else {
                    ConfirmationStatus::ConfirmationsNeeded(self.requirement - count)
                }
            };
            if new_confirmation {
                self.env().emit_event(Event::Confirmation {
                    transaction,
                    from: confirmer,
                    status,
                });
            }
            status
        }

        /// Get the index of `owner` in `self.owners`.
        /// Panics if `owner` is not found in `self.owners`.
        fn owner_index(&self, owner: &AccountId) -> u32 {
            self.owners.iter().position(|x| *x == *owner).expect(
                "This is only called after it was already verified that the id is
                 actually an owner.",
            ) as u32
        }

        /// Remove the transaction identified by `trans_id` from `self.transactions`.
        /// Also removes all confirmation state associated with it.
        fn take_transaction(&mut self, trans_id: TransactionId) -> Option<Transaction> {
            let transaction = self.transactions.get(trans_id);
            if transaction.is_some() {
                self.transactions.remove(trans_id);
                let pos = self
                    .transaction_list
                    .transactions
                    .iter()
                    .position(|t| t == &trans_id)
                    .expect("The transaction exists hence it must also be in the list.");
                self.transaction_list.transactions.swap_remove(pos);
                for owner in self.owners.iter() {
                    self.confirmations.remove((trans_id, *owner));
                }
                self.confirmation_count.remove(trans_id);
            }
            transaction
        }

        /// Remove all confirmation state associated with `owner`.
        /// Also adjusts the `self.confirmation_count` variable.
        fn clean_owner_confirmations(&mut self, owner: &AccountId) {
            for trans_id in &self.transaction_list.transactions {
                let key = (*trans_id, *owner);
                if self.confirmations.contains(key) {
                    self.confirmations.remove(key);
                    let mut count = self.confirmation_count.get(trans_id).unwrap_or(0);
                    count -= 1;
                    self.confirmation_count.insert(trans_id, &count);
                }
            }
        }

        /// Panic if transaction `trans_id` is not confirmed by at least
        /// `self.requirement` owners.
        fn ensure_confirmed(&self, trans_id: TransactionId) {
            assert!(
                self.confirmation_count
                    .get(trans_id)
                    .expect(WRONG_TRANSACTION_ID)
                    >= self.requirement
            );
        }

        /// Panic if the transaction `trans_id` does not exit.
        fn ensure_transaction_exists(&self, trans_id: TransactionId) {
            self.transactions.get(trans_id).expect(WRONG_TRANSACTION_ID);
        }

        /// Panic if the sender is no owner of the wallet.
        fn ensure_caller_is_owner(&self) {
            self.ensure_owner(&self.env().caller());
        }

        /// Panic if the sender is not this wallet.
        fn ensure_from_wallet(&self) {
            assert_eq!(self.env().caller(), self.env().account_id());
        }

        /// Panic if `owner` is not an owner,
        fn ensure_owner(&self, owner: &AccountId) {
            assert!(self.is_owner.contains(owner));
        }

        /// Panic if `owner` is an owner.
        fn ensure_no_owner(&self, owner: &AccountId) {
            assert!(!self.is_owner.contains(owner));
        }
    }

    /// Panic if the number of `owners` under a `requirement` violates our
    /// requirement invariant.
    fn ensure_requirement_is_valid(owners: u32, requirement: u32) {
        assert!(0 < requirement && requirement <= owners && owners <= MAX_OWNERS);
    }

    #[cfg(test)]
    mod tests {
        use super::*;
        use ink::env::{
            call::utils::ArgumentList,
            test,
        };

        const WALLET: [u8; 32] = [7; 32];

        impl Transaction {
            fn change_requirement(requirement: u32) -> Self {
                use scale::Encode;
                let call_args = ArgumentList::empty().push_arg(&requirement);

                // Multisig::change_requirement()
                Self {
                    callee: AccountId::from(WALLET),
                    selector: ink::selector_bytes!("change_requirement"),
                    input: call_args.encode(),
                    transferred_value: 0,
                    gas_limit: 1000000,
                    allow_reentry: false,
                }
            }
        }

        fn set_caller(sender: AccountId) {
            ink::env::test::set_caller::<Environment>(sender);
        }

        fn set_from_wallet() {
            let callee = AccountId::from(WALLET);
            set_caller(callee);
        }

        fn set_from_owner() {
            let accounts = default_accounts();
            set_caller(accounts.alice);
        }

        fn set_from_no_owner() {
            let accounts = default_accounts();
            set_caller(accounts.django);
        }

        fn default_accounts() -> test::DefaultAccounts<Environment> {
            ink::env::test::default_accounts::<Environment>()
        }

        fn build_contract() -> Multisig {
            // Set the contract's address as `WALLET`.
            let callee: AccountId = AccountId::from(WALLET);
            ink::env::test::set_callee::<ink::env::DefaultEnvironment>(callee);

            let accounts = default_accounts();
            let owners = vec![accounts.alice, accounts.bob, accounts.eve];
            Multisig::new(2, owners)
        }

        fn submit_transaction() -> Multisig {
            let mut contract = build_contract();
            let accounts = default_accounts();
            set_from_owner();
            contract.submit_transaction(Transaction::change_requirement(1));
            assert_eq!(contract.transaction_list.transactions.len(), 1);
            assert_eq!(test::recorded_events().count(), 2);
            let transaction = contract.transactions.get(0).unwrap();
            assert_eq!(transaction, Transaction::change_requirement(1));
            contract.confirmations.get((0, accounts.alice)).unwrap();
            assert_eq!(contract.confirmation_count.get(0).unwrap(), 1);
            contract
        }

        #[ink::test]
        fn construction_works() {
            let accounts = default_accounts();
            let owners = vec![accounts.alice, accounts.bob, accounts.eve];
            let contract = build_contract();

            assert_eq!(contract.owners.len(), 3);
            assert_eq!(contract.requirement, 2);
            assert!(contract.owners.iter().eq(owners.iter()));
            assert!(contract.is_owner.contains(accounts.alice));
            assert!(contract.is_owner.contains(accounts.bob));
            assert!(contract.is_owner.contains(accounts.eve));
            assert!(!contract.is_owner.contains(accounts.charlie));
            assert!(!contract.is_owner.contains(accounts.django));
            assert!(!contract.is_owner.contains(accounts.frank));
            assert_eq!(contract.transaction_list.transactions.len(), 0);
        }

        #[ink::test]
        #[should_panic]
        fn empty_owner_construction_fails() {
            Multisig::new(0, vec![]);
        }

        #[ink::test]
        #[should_panic]
        fn zero_requirement_construction_fails() {
            let accounts = default_accounts();
            Multisig::new(0, vec![accounts.alice, accounts.bob]);
        }

        #[ink::test]
        #[should_panic]
        fn too_large_requirement_construction_fails() {
            let accounts = default_accounts();
            Multisig::new(3, vec![accounts.alice, accounts.bob]);
        }

        #[ink::test]
        fn add_owner_works() {
            let accounts = default_accounts();
            let mut contract = build_contract();
            set_from_wallet();
            let owners = contract.owners.len();
            contract.add_owner(accounts.frank);
            assert_eq!(contract.owners.len(), owners + 1);
            assert!(contract.is_owner.contains(accounts.frank));
            assert_eq!(test::recorded_events().count(), 1);
        }

        #[ink::test]
        #[should_panic]
        fn add_existing_owner_fails() {
            let accounts = default_accounts();
            let mut contract = build_contract();
            set_from_wallet();
            contract.add_owner(accounts.bob);
        }

        #[ink::test]
        #[should_panic]
        fn add_owner_permission_denied() {
            let accounts = default_accounts();
            let mut contract = build_contract();
            set_from_owner();
            contract.add_owner(accounts.frank);
        }

        #[ink::test]
        fn remove_owner_works() {
            let accounts = default_accounts();
            let mut contract = build_contract();
            set_from_wallet();
            let owners = contract.owners.len();
            contract.remove_owner(accounts.alice);
            assert_eq!(contract.owners.len(), owners - 1);
            assert!(!contract.is_owner.contains(accounts.alice));
            assert_eq!(test::recorded_events().count(), 1);
        }

        #[ink::test]
        #[should_panic]
        fn remove_owner_nonexisting_fails() {
            let accounts = default_accounts();
            let mut contract = build_contract();
            set_from_wallet();
            contract.remove_owner(accounts.django);
        }

        #[ink::test]
        #[should_panic]
        fn remove_owner_permission_denied() {
            let accounts = default_accounts();
            let mut contract = build_contract();
            set_from_owner();
            contract.remove_owner(accounts.alice);
        }

        #[ink::test]
        fn replace_owner_works() {
            let accounts = default_accounts();
            let mut contract = build_contract();
            set_from_wallet();
            let owners = contract.owners.len();
            contract.replace_owner(accounts.alice, accounts.django);
            assert_eq!(contract.owners.len(), owners);
            assert!(!contract.is_owner.contains(accounts.alice));
            assert!(contract.is_owner.contains(accounts.django));
            assert_eq!(test::recorded_events().count(), 2);
        }

        #[ink::test]
        #[should_panic]
        fn replace_owner_existing_fails() {
            let accounts = default_accounts();
            let mut contract = build_contract();
            set_from_wallet();
            contract.replace_owner(accounts.alice, accounts.bob);
        }

        #[ink::test]
        #[should_panic]
        fn replace_owner_nonexisting_fails() {
            let accounts = default_accounts();
            let mut contract = build_contract();
            set_from_wallet();
            contract.replace_owner(accounts.django, accounts.frank);
        }

        #[ink::test]
        #[should_panic]
        fn replace_owner_permission_denied() {
            let accounts = default_accounts();
            let mut contract = build_contract();
            set_from_owner();
            contract.replace_owner(accounts.alice, accounts.django);
        }

        #[ink::test]
        fn change_requirement_works() {
            let mut contract = build_contract();
            assert_eq!(contract.requirement, 2);
            set_from_wallet();
            contract.change_requirement(3);
            assert_eq!(contract.requirement, 3);
            assert_eq!(test::recorded_events().count(), 1);
        }

        #[ink::test]
        #[should_panic]
        fn change_requirement_too_high() {
            let mut contract = build_contract();
            set_from_wallet();
            contract.change_requirement(4);
        }

        #[ink::test]
        #[should_panic]
        fn change_requirement_zero_fails() {
            let mut contract = build_contract();
            set_from_wallet();
            contract.change_requirement(0);
        }

        #[ink::test]
        fn submit_transaction_works() {
            submit_transaction();
        }

        #[ink::test]
        #[should_panic]
        fn submit_transaction_no_owner_fails() {
            let mut contract = build_contract();
            set_from_no_owner();
            contract.submit_transaction(Transaction::change_requirement(1));
        }

        #[ink::test]
        #[should_panic]
        fn submit_transaction_wallet_fails() {
            let mut contract = build_contract();
            set_from_wallet();
            contract.submit_transaction(Transaction::change_requirement(1));
        }

        #[ink::test]
        fn cancel_transaction_works() {
            let mut contract = submit_transaction();
            set_from_wallet();
            contract.cancel_transaction(0);
            assert_eq!(contract.transaction_list.transactions.len(), 0);
            assert_eq!(test::recorded_events().count(), 3);
        }

        #[ink::test]
        fn cancel_transaction_nonexisting() {
            let mut contract = submit_transaction();
            set_from_wallet();
            contract.cancel_transaction(1);
            assert_eq!(contract.transaction_list.transactions.len(), 1);
            assert_eq!(test::recorded_events().count(), 2);
        }

        #[ink::test]
        #[should_panic]
        fn cancel_transaction_no_permission() {
            let mut contract = submit_transaction();
            contract.cancel_transaction(0);
        }

        #[ink::test]
        fn confirm_transaction_works() {
            let mut contract = submit_transaction();
            let accounts = default_accounts();
            set_caller(accounts.bob);
            contract.confirm_transaction(0);
            assert_eq!(test::recorded_events().count(), 3);
            contract.confirmations.get((0, accounts.bob)).unwrap();
            assert_eq!(contract.confirmation_count.get(0).unwrap(), 2);
        }

        #[ink::test]
        fn revoke_confirmations() {
            // given
            let mut contract = submit_transaction();
            let accounts = default_accounts();
            // Confirm by Bob
            set_caller(accounts.bob);
            contract.confirm_transaction(0);
            // Confirm by Eve
            set_caller(accounts.eve);
            contract.confirm_transaction(0);
            assert_eq!(contract.confirmation_count.get(0).unwrap(), 3);
            // Revoke from Eve
            contract.revoke_confirmation(0);
            assert_eq!(contract.confirmation_count.get(0).unwrap(), 2);
            // Revoke from Bob
            set_caller(accounts.bob);
            contract.revoke_confirmation(0);
            assert_eq!(contract.confirmation_count.get(0).unwrap(), 1);
        }

        #[ink::test]
        fn confirm_transaction_already_confirmed() {
            let mut contract = submit_transaction();
            let accounts = default_accounts();
            set_caller(accounts.alice);
            contract.confirm_transaction(0);
            assert_eq!(test::recorded_events().count(), 2);
            contract.confirmations.get((0, accounts.alice)).unwrap();
            assert_eq!(contract.confirmation_count.get(0).unwrap(), 1);
        }

        #[ink::test]
        #[should_panic]
        fn confirm_transaction_no_owner_fail() {
            let mut contract = submit_transaction();
            set_from_no_owner();
            contract.confirm_transaction(0);
        }

        #[ink::test]
        fn revoke_transaction_works() {
            let mut contract = submit_transaction();
            let accounts = default_accounts();
            set_caller(accounts.alice);
            contract.revoke_confirmation(0);
            assert_eq!(test::recorded_events().count(), 3);
            assert!(!contract.confirmations.contains((0, accounts.alice)));
            assert_eq!(contract.confirmation_count.get(0).unwrap(), 0);
        }

        #[ink::test]
        fn revoke_transaction_no_confirmer() {
            let mut contract = submit_transaction();
            let accounts = default_accounts();
            set_caller(accounts.bob);
            contract.revoke_confirmation(0);
            assert_eq!(test::recorded_events().count(), 2);
            assert!(contract.confirmations.contains((0, accounts.alice)));
            assert_eq!(contract.confirmation_count.get(0).unwrap(), 1);
        }

        #[ink::test]
        #[should_panic]
        fn revoke_transaction_no_owner_fail() {
            let mut contract = submit_transaction();
            let accounts = default_accounts();
            set_caller(accounts.django);
            contract.revoke_confirmation(0);
        }

        #[ink::test]
        fn execute_transaction_works() {
            // Execution of calls is currently unsupported in off-chain test.
            // Calling `execute_transaction` panics in any case.
        }
    }
}<|MERGE_RESOLUTION|>--- conflicted
+++ resolved
@@ -501,13 +501,8 @@
                 // Will not underflow as there is at least one confirmation
                 confirmation_count -= 1;
                 self.confirmation_count
-<<<<<<< HEAD
-                    .insert(&trans_id, &confirmation_count);
+                    .insert(trans_id, &confirmation_count);
                 self.env().emit_event(Event::Revocation {
-=======
-                    .insert(trans_id, &confirmation_count);
-                self.env().emit_event(Revocation {
->>>>>>> 1e895788
                     transaction: trans_id,
                     from: caller,
                 });
