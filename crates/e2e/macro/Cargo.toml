--- conflicted
+++ resolved
@@ -19,13 +19,8 @@
 proc-macro = true
 
 [dependencies]
-<<<<<<< HEAD
-ink_ir = { version = "4.0.0-beta.1", path = "../../ink/ir" }
+ink_ir = { version = "4.0.0", path = "../../ink/ir" }
 contract-build = { git = "https://github.com/paritytech/cargo-contract", branch = "aj/shared-events-metadata", package = "contract-build" }
-=======
-ink_ir = { version = "4.0.0", path = "../../ink/ir" }
-contract-build = "2.0.0"
->>>>>>> 7b73701c
 derive_more = "0.99.17"
 env_logger = "0.10.0"
 log = "0.4.17"
