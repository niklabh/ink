--- conflicted
+++ resolved
@@ -968,10 +968,6 @@
 }
 
 /// Returns true if the give event is System::Extrinsic failed.
-<<<<<<< HEAD
-fn is_extrinsic_failed_event<E: subxt::Config>(event: &EventDetails<E>) -> bool {
-=======
 fn is_extrinsic_failed_event<C: Config>(event: &EventDetails<C>) -> bool {
->>>>>>> 05e3a126
     event.pallet_name() == "System" && event.variant_name() == "ExtrinsicFailed"
 }