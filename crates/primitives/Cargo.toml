[package]
name = "ink_primitives"
version = "4.1.0"
authors = ["Parity Technologies <admin@parity.io>", "Robin Freyler <robin@parity.io>"]
edition = "2021"

license = "Apache-2.0"
readme = "README.md"
repository = "https://github.com/paritytech/ink"
documentation = "https://docs.rs/ink_primitives/"
homepage = "https://www.parity.io/"
description = "[ink!] Fundamental primitive types for ink! smart contracts."
keywords = ["wasm", "parity", "webassembly", "blockchain", "edsl"]
categories = ["no-std", "embedded"]
include = ["/Cargo.toml", "src/**/*.rs", "/README.md", "/LICENSE"]

[dependencies]
derive_more = { version = "0.99", default-features = false, features = ["from", "display"] }
<<<<<<< HEAD
ink_prelude = { version = "4.0.1", path = "../prelude/", default-features = false }
scale = { package = "parity-scale-codec", version = "3", default-features = false, features = ["derive", "full"] }
scale-info = { version = "2.3", default-features = false, features = ["derive"], optional = true }
xxhash-rust = { version = "0.8", features = ["const_xxh32", "const_xxh3"] }
=======
ink_prelude = { version = "4.1.0", path = "../prelude/", default-features = false }
scale = { package = "parity-scale-codec", version = "3.4", default-features = false, features = ["derive"] }
scale-info = { version = "2.5", default-features = false, features = ["derive"], optional = true }
xxhash-rust = { version = "0.8", features = ["const_xxh32"] }
>>>>>>> a20ffc18

[features]
default = ["std"]
std = [
    "ink_prelude/std",
    "scale/std",
    "scale-info/std",
]<|MERGE_RESOLUTION|>--- conflicted
+++ resolved
@@ -16,17 +16,10 @@
 
 [dependencies]
 derive_more = { version = "0.99", default-features = false, features = ["from", "display"] }
-<<<<<<< HEAD
-ink_prelude = { version = "4.0.1", path = "../prelude/", default-features = false }
-scale = { package = "parity-scale-codec", version = "3", default-features = false, features = ["derive", "full"] }
-scale-info = { version = "2.3", default-features = false, features = ["derive"], optional = true }
-xxhash-rust = { version = "0.8", features = ["const_xxh32", "const_xxh3"] }
-=======
 ink_prelude = { version = "4.1.0", path = "../prelude/", default-features = false }
 scale = { package = "parity-scale-codec", version = "3.4", default-features = false, features = ["derive"] }
 scale-info = { version = "2.5", default-features = false, features = ["derive"], optional = true }
 xxhash-rust = { version = "0.8", features = ["const_xxh32"] }
->>>>>>> a20ffc18
 
 [features]
 default = ["std"]
