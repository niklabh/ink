--- conflicted
+++ resolved
@@ -592,8 +592,6 @@
             )
         }
     }
-<<<<<<< HEAD
-=======
 
     #[test]
     fn try_from_wildcard_constructor_works() {
@@ -603,5 +601,4 @@
         };
         assert!(<ir::Constructor as TryFrom<_>>::try_from(item).is_ok());
     }
->>>>>>> b4369339
 }