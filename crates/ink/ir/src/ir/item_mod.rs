--- conflicted
+++ resolved
@@ -49,15 +49,10 @@
 ///     }
 ///
 ///     #[ink(event)]
-<<<<<<< HEAD
 ///     pub enum MyEvent {
 ///         Event {
-///             /* event fields */
+///             // event fields
 ///         }
-=======
-///     pub struct MyEvent {
-///         // event fields
->>>>>>> a20ffc18
 ///     }
 ///
 ///     impl MyStorage {
