// Copyright 2018-2022 Parity Technologies (UK) Ltd.
//
// Licensed under the Apache License, Version 2.0 (the "License");
// you may not use this file except in compliance with the License.
// You may obtain a copy of the License at
//
//     http://www.apache.org/licenses/LICENSE-2.0
//
// Unless required by applicable law or agreed to in writing, software
// distributed under the License is distributed on an "AS IS" BASIS,
// WITHOUT WARRANTIES OR CONDITIONS OF ANY KIND, either express or implied.
// See the License for the specific language governing permissions and
// limitations under the License.

#![allow(clippy::new_ret_no_self)]

use crate::{
    serde_hex,
    utils::trim_extra_whitespace,
};
#[cfg(not(feature = "std"))]
use alloc::{
    format,
    vec,
    vec::Vec,
};
use core::marker::PhantomData;
use scale_info::{
    form::{
        Form,
        MetaForm,
        PortableForm,
    },
    meta_type,
    IntoPortable,
    Registry,
    TypeInfo,
};
use serde::{
    de::DeserializeOwned,
    Deserialize,
    Serialize,
};

/// Describes a contract.
#[derive(Debug, PartialEq, Eq, Serialize, Deserialize)]
#[serde(bound(
    serialize = "F::Type: Serialize, F::String: Serialize",
    deserialize = "F::Type: DeserializeOwned, F::String: DeserializeOwned"
))]
pub struct ContractSpec<F: Form = MetaForm> {
    /// The set of constructors of the contract.
    constructors: Vec<ConstructorSpec<F>>,
    /// The external messages of the contract.
    messages: Vec<MessageSpec<F>>,
    /// The events of the contract.
    events: Vec<EventSpec<F>>,
    /// The contract documentation.
    docs: Vec<F::String>,
}

impl IntoPortable for ContractSpec {
    type Output = ContractSpec<PortableForm>;

    fn into_portable(self, registry: &mut Registry) -> Self::Output {
        ContractSpec {
            constructors: self
                .constructors
                .into_iter()
                .map(|constructor| constructor.into_portable(registry))
                .collect::<Vec<_>>(),
            messages: self
                .messages
                .into_iter()
                .map(|msg| msg.into_portable(registry))
                .collect::<Vec<_>>(),
            events: self
                .events
                .into_iter()
                .map(|event| event.into_portable(registry))
                .collect::<Vec<_>>(),
            docs: self.docs.into_iter().map(|s| s.into()).collect(),
        }
    }
}

impl<F> ContractSpec<F>
where
    F: Form,
{
    /// Returns the set of constructors of the contract.
    pub fn constructors(&self) -> &[ConstructorSpec<F>] {
        &self.constructors
    }

    /// Returns the external messages of the contract.
    pub fn messages(&self) -> &[MessageSpec<F>] {
        &self.messages
    }

    /// Returns the events of the contract.
    pub fn events(&self) -> &[EventSpec<F>] {
        &self.events
    }

    /// Returns the contract documentation.
    pub fn docs(&self) -> &[F::String] {
        &self.docs
    }
}

/// The message builder is ready to finalize construction.
pub enum Valid {}
/// The message builder is not ready to finalize construction.
pub enum Invalid {}

#[must_use]
pub struct ContractSpecBuilder<F, S = Invalid>
where
    F: Form,
{
    /// The to-be-constructed contract specification.
    spec: ContractSpec<F>,
    /// Marker for compile-time checking of valid contract specifications.
    marker: PhantomData<fn() -> S>,
}

impl<F> ContractSpecBuilder<F, Invalid>
where
    F: Form,
{
    /// Sets the constructors of the contract specification.
    pub fn constructors<C>(self, constructors: C) -> ContractSpecBuilder<F, Valid>
    where
        C: IntoIterator<Item = ConstructorSpec<F>>,
    {
        debug_assert!(self.spec.constructors.is_empty());
        ContractSpecBuilder {
            spec: ContractSpec {
                constructors: constructors.into_iter().collect::<Vec<_>>(),
                ..self.spec
            },
            marker: Default::default(),
        }
    }
}

impl<F, S> ContractSpecBuilder<F, S>
where
    F: Form,
{
    /// Sets the messages of the contract specification.
    pub fn messages<M>(self, messages: M) -> Self
    where
        M: IntoIterator<Item = MessageSpec<F>>,
    {
        debug_assert!(self.spec.messages.is_empty());
        Self {
            spec: ContractSpec {
                messages: messages.into_iter().collect::<Vec<_>>(),
                ..self.spec
            },
            ..self
        }
    }

    /// Sets the events of the contract specification.
    pub fn events<E>(self, events: E) -> Self
    where
        E: IntoIterator<Item = EventSpec<F>>,
    {
        debug_assert!(self.spec.events.is_empty());
        Self {
            spec: ContractSpec {
                events: events.into_iter().collect::<Vec<_>>(),
                ..self.spec
            },
            ..self
        }
    }

    /// Sets the documentation of the contract specification.
    pub fn docs<D>(self, docs: D) -> Self
    where
        D: IntoIterator<Item = <F as Form>::String>,
    {
        debug_assert!(self.spec.docs.is_empty());
        Self {
            spec: ContractSpec {
                docs: docs.into_iter().collect::<Vec<_>>(),
                ..self.spec
            },
            ..self
        }
    }
}

impl<F> ContractSpecBuilder<F, Valid>
where
    F: Form,
{
    /// Finalizes construction of the contract specification.
    pub fn done(self) -> ContractSpec<F> {
        assert!(
            !self.spec.constructors.is_empty(),
            "must have at least one constructor"
        );
        assert!(
            !self.spec.messages.is_empty(),
            "must have at least one message"
        );
        self.spec
    }
}

impl<F> ContractSpec<F>
where
    F: Form,
{
    /// Creates a new contract specification.
    pub fn new() -> ContractSpecBuilder<F, Invalid> {
        ContractSpecBuilder {
            spec: Self {
                constructors: Vec::new(),
                messages: Vec::new(),
                events: Vec::new(),
                docs: Vec::new(),
            },
            marker: PhantomData,
        }
    }
}

/// Describes a constructor of a contract.
#[derive(Debug, PartialEq, Eq, Serialize, Deserialize)]
#[serde(bound(
    serialize = "F::Type: Serialize, F::String: Serialize",
    deserialize = "F::Type: DeserializeOwned, F::String: DeserializeOwned"
))]
pub struct ConstructorSpec<F: Form = MetaForm> {
    /// The label of the constructor.
    ///
    /// In case of a trait provided constructor the label is prefixed with the trait label.
    pub label: F::String,
    /// The selector hash of the message.
    pub selector: Selector,
    /// If the constructor accepts any `value` from the caller.
    pub payable: bool,
    /// The parameters of the deployment handler.
    pub args: Vec<MessageParamSpec<F>>,
    /// The deployment handler documentation.
    pub docs: Vec<F::String>,
}

impl IntoPortable for ConstructorSpec {
    type Output = ConstructorSpec<PortableForm>;

    fn into_portable(self, registry: &mut Registry) -> Self::Output {
        ConstructorSpec {
            label: self.label.to_string(),
            selector: self.selector,
            payable: self.payable,
            args: self
                .args
                .into_iter()
                .map(|arg| arg.into_portable(registry))
                .collect::<Vec<_>>(),
            docs: self.docs.into_iter().map(|s| s.into()).collect(),
        }
    }
}

impl<F> ConstructorSpec<F>
where
    F: Form,
{
    /// Returns the label of the constructor.
    ///
    /// In case of a trait provided constructor the label is prefixed with the trait label.
    pub fn label(&self) -> &F::String {
        &self.label
    }

    /// Returns the selector hash of the message.
    pub fn selector(&self) -> &Selector {
        &self.selector
    }

    /// Returns if the constructor is payable by the caller.
    pub fn payable(&self) -> &bool {
        &self.payable
    }

    /// Returns the parameters of the deployment handler.
    pub fn args(&self) -> &[MessageParamSpec<F>] {
        &self.args
    }

    /// Returns the deployment handler documentation.
    pub fn docs(&self) -> &[F::String] {
        &self.docs
    }
}

/// A builder for constructors.
///
/// # Developer Note
///
/// Some fields are guarded by a type-state pattern to fail at
/// compile-time instead of at run-time. This is useful to better
/// debug code-gen macros.
#[must_use]
pub struct ConstructorSpecBuilder<F: Form, Selector, IsPayable> {
    spec: ConstructorSpec<F>,
    marker: PhantomData<fn() -> (Selector, IsPayable)>,
}

impl<F> ConstructorSpec<F>
where
    F: Form,
{
    /// Creates a new constructor spec builder.
    pub fn from_label(
        label: <F as Form>::String,
    ) -> ConstructorSpecBuilder<F, Missing<state::Selector>, Missing<state::IsPayable>>
    {
        ConstructorSpecBuilder {
            spec: Self {
                label,
                selector: Selector::default(),
                payable: Default::default(),
                args: Vec::new(),
                docs: Vec::new(),
            },
            marker: PhantomData,
        }
    }
}

impl<F, P> ConstructorSpecBuilder<F, Missing<state::Selector>, P>
where
    F: Form,
{
    /// Sets the function selector of the message.
    pub fn selector(
        self,
        selector: [u8; 4],
    ) -> ConstructorSpecBuilder<F, state::Selector, P> {
        ConstructorSpecBuilder {
            spec: ConstructorSpec {
                selector: selector.into(),
                ..self.spec
            },
            marker: PhantomData,
        }
    }
}

impl<F, S> ConstructorSpecBuilder<F, S, Missing<state::IsPayable>>
where
    F: Form,
{
    /// Sets if the constructor is payable, thus accepting value for the caller.
    pub fn payable(
        self,
        is_payable: bool,
    ) -> ConstructorSpecBuilder<F, S, state::IsPayable> {
        ConstructorSpecBuilder {
            spec: ConstructorSpec {
                payable: is_payable,
                ..self.spec
            },
            marker: PhantomData,
        }
    }
}

impl<F, S, P> ConstructorSpecBuilder<F, S, P>
where
    F: Form,
{
    /// Sets the input arguments of the message specification.
    pub fn args<A>(self, args: A) -> Self
    where
        A: IntoIterator<Item = MessageParamSpec<F>>,
    {
        let mut this = self;
        debug_assert!(this.spec.args.is_empty());
        this.spec.args = args.into_iter().collect::<Vec<_>>();
        this
    }

    /// Sets the documentation of the message specification.
    pub fn docs<'a, D>(self, docs: D) -> Self
    where
        D: IntoIterator<Item = &'a str>,
        F::String: From<&'a str>,
    {
        let mut this = self;
        debug_assert!(this.spec.docs.is_empty());
        this.spec.docs = docs
            .into_iter()
            .map(|s| trim_extra_whitespace(s).into())
            .collect::<Vec<_>>();
        this
    }
}

impl<F> ConstructorSpecBuilder<F, state::Selector, state::IsPayable>
where
    F: Form,
{
    /// Finishes construction of the constructor.
    pub fn done(self) -> ConstructorSpec<F> {
        self.spec
    }
}

/// Describes a contract message.
#[derive(Debug, PartialEq, Eq, Serialize, Deserialize)]
#[serde(bound(
    serialize = "F::Type: Serialize, F::String: Serialize",
    deserialize = "F::Type: DeserializeOwned, F::String: DeserializeOwned"
))]
#[serde(rename_all = "camelCase")]
pub struct MessageSpec<F: Form = MetaForm> {
    /// The label of the message.
    ///
    /// In case of trait provided messages and constructors the prefix
    /// by convention in ink! is the label of the trait.
    label: F::String,
    /// The selector hash of the message.
    selector: Selector,
    /// If the message is allowed to mutate the contract state.
    mutates: bool,
    /// If the message accepts any `value` from the caller.
    payable: bool,
    /// The parameters of the message.
    args: Vec<MessageParamSpec<F>>,
    /// The return type of the message.
    return_type: ReturnTypeSpec<F>,
    /// The message documentation.
    docs: Vec<F::String>,
}

/// Type state for builders to tell that some mandatory state has not yet been set
/// yet or to fail upon setting the same state multiple times.
pub struct Missing<S>(PhantomData<fn() -> S>);

mod state {
    //! Type states that tell what state of a message has not
    //! yet been set properly for a valid construction.

    /// Type state for the message selector of a message.
    pub struct Selector;
    /// Type state for the mutability of a message.
    pub struct Mutates;
    /// Type state for telling if the message is payable.
    pub struct IsPayable;
    /// Type state for the message return type.
    pub struct Returns;
}

impl<F> MessageSpec<F>
where
    F: Form,
{
    /// Creates a new message spec builder.
    pub fn from_label(
        label: <F as Form>::String,
    ) -> MessageSpecBuilder<
        F,
        Missing<state::Selector>,
        Missing<state::Mutates>,
        Missing<state::IsPayable>,
        Missing<state::Returns>,
    > {
        MessageSpecBuilder {
            spec: Self {
                label,
                selector: Selector::default(),
                mutates: false,
                payable: false,
                args: Vec::new(),
                return_type: ReturnTypeSpec::new(None),
                docs: Vec::new(),
            },
            marker: PhantomData,
        }
    }
}

impl<F> MessageSpec<F>
where
    F: Form,
{
    /// Returns the label of the message.
    ///
    /// In case of trait provided messages and constructors the prefix
    /// by convention in ink! is the label of the trait.
    pub fn label(&self) -> &F::String {
        &self.label
    }

    /// Returns the selector hash of the message.
    pub fn selector(&self) -> &Selector {
        &self.selector
    }

    /// Returns true if the message is allowed to mutate the contract state.
    pub fn mutates(&self) -> bool {
        self.mutates
    }

    /// Returns true if the message is payable by the caller.
    pub fn payable(&self) -> bool {
        self.payable
    }

    /// Returns the parameters of the message.
    pub fn args(&self) -> &[MessageParamSpec<F>] {
        &self.args
    }

    /// Returns the return type of the message.
    pub fn return_type(&self) -> &ReturnTypeSpec<F> {
        &self.return_type
    }

    /// Returns the message documentation.
    pub fn docs(&self) -> &[F::String] {
        &self.docs
    }
}

/// A builder for messages.
///
/// # Developer Note
///
/// Some fields are guarded by a type-state pattern to fail at
/// compile-time instead of at run-time. This is useful to better
/// debug code-gen macros.
#[allow(clippy::type_complexity)]
#[must_use]
pub struct MessageSpecBuilder<F, Selector, Mutates, IsPayable, Returns>
where
    F: Form,
{
    spec: MessageSpec<F>,
    marker: PhantomData<fn() -> (Selector, Mutates, IsPayable, Returns)>,
}

impl<F, M, P, R> MessageSpecBuilder<F, Missing<state::Selector>, M, P, R>
where
    F: Form,
{
    /// Sets the function selector of the message.
    pub fn selector(
        self,
        selector: [u8; 4],
    ) -> MessageSpecBuilder<F, state::Selector, M, P, R> {
        MessageSpecBuilder {
            spec: MessageSpec {
                selector: selector.into(),
                ..self.spec
            },
            marker: PhantomData,
        }
    }
}

impl<F, S, P, R> MessageSpecBuilder<F, S, Missing<state::Mutates>, P, R>
where
    F: Form,
{
    /// Sets if the message is mutable, thus taking `&mut self` or not thus taking `&self`.
    pub fn mutates(
        self,
        mutates: bool,
    ) -> MessageSpecBuilder<F, S, state::Mutates, P, R> {
        MessageSpecBuilder {
            spec: MessageSpec {
                mutates,
                ..self.spec
            },
            marker: PhantomData,
        }
    }
}

impl<F, S, M, R> MessageSpecBuilder<F, S, M, Missing<state::IsPayable>, R>
where
    F: Form,
{
    /// Sets if the message is payable, thus accepting value for the caller.
    pub fn payable(
        self,
        is_payable: bool,
    ) -> MessageSpecBuilder<F, S, M, state::IsPayable, R> {
        MessageSpecBuilder {
            spec: MessageSpec {
                payable: is_payable,
                ..self.spec
            },
            marker: PhantomData,
        }
    }
}

impl<F, M, S, P> MessageSpecBuilder<F, S, M, P, Missing<state::Returns>>
where
    F: Form,
{
    /// Sets the return type of the message.
    pub fn returns(
        self,
        return_type: ReturnTypeSpec<F>,
    ) -> MessageSpecBuilder<F, S, M, P, state::Returns> {
        MessageSpecBuilder {
            spec: MessageSpec {
                return_type,
                ..self.spec
            },
            marker: PhantomData,
        }
    }
}

impl<F, S, M, P, R> MessageSpecBuilder<F, S, M, P, R>
where
    F: Form,
{
    /// Sets the input arguments of the message specification.
    pub fn args<A>(self, args: A) -> Self
    where
        A: IntoIterator<Item = MessageParamSpec<F>>,
    {
        let mut this = self;
        debug_assert!(this.spec.args.is_empty());
        this.spec.args = args.into_iter().collect::<Vec<_>>();
        this
    }

    /// Sets the documentation of the message specification.
    pub fn docs<D>(self, docs: D) -> Self
    where
        D: IntoIterator<Item = <F as Form>::String>,
    {
        let mut this = self;
        debug_assert!(this.spec.docs.is_empty());
        this.spec.docs = docs.into_iter().collect::<Vec<_>>();
        this
    }
}

impl<F>
    MessageSpecBuilder<
        F,
        state::Selector,
        state::Mutates,
        state::IsPayable,
        state::Returns,
    >
where
    F: Form,
{
    /// Finishes construction of the message.
    pub fn done(self) -> MessageSpec<F> {
        self.spec
    }
}

impl IntoPortable for MessageSpec {
    type Output = MessageSpec<PortableForm>;

    fn into_portable(self, registry: &mut Registry) -> Self::Output {
        MessageSpec {
            label: self.label.to_string(),
            selector: self.selector,
            mutates: self.mutates,
            payable: self.payable,
            args: self
                .args
                .into_iter()
                .map(|arg| arg.into_portable(registry))
                .collect::<Vec<_>>(),
            return_type: self.return_type.into_portable(registry),
            docs: self.docs.into_iter().map(|s| s.into()).collect(),
        }
    }
}

/// Describes an event definition.
#[derive(Debug, PartialEq, Eq, Serialize, Deserialize)]
#[serde(bound(
    serialize = "F::Type: Serialize, F::String: Serialize",
    deserialize = "F::Type: DeserializeOwned, F::String: DeserializeOwned"
))]
pub struct EventSpec<F: Form = MetaForm> {
    /// The fully qualified path of the event.
    path: F::String,
    /// The event variants.
    variants: Vec<EventVariantSpec<F>>,
    /// The event documentation.
    docs: Vec<F::String>,
}

/// An event variant specification builder.
#[must_use]
pub struct EventSpecBuilder<F>
where
    F: Form,
{
    spec: EventSpec<F>,
}

<<<<<<< HEAD
impl EventSpecBuilder {
    /// Sets the fully qualified path of the event.
    pub fn path(self, path: &'static str) -> Self {
        let mut this = self;
        this.spec.path = path;
        this
    }

    /// Sets the variants of the event specification.
    pub fn variants<A>(self, variants: A) -> Self
    where
        A: IntoIterator<Item = EventVariantSpec>,
=======
impl<F> EventSpecBuilder<F>
where
    F: Form,
{
    /// Sets the input arguments of the event specification.
    pub fn args<A>(self, args: A) -> Self
    where
        A: IntoIterator<Item = EventParamSpec<F>>,
>>>>>>> beccff64
    {
        let mut this = self;
        debug_assert!(this.spec.variants.is_empty());
        this.spec.variants = variants.into_iter().collect::<Vec<_>>();
        this
    }

    /// Sets the documentation of the event specification.
    pub fn docs<D>(self, docs: D) -> Self
    where
        D: IntoIterator<Item = <F as Form>::String>,
    {
        let mut this = self;
        debug_assert!(this.spec.docs.is_empty());
        this.spec.docs = docs.into_iter().collect::<Vec<_>>();
        this
    }

    /// Finalizes building the event specification.
    pub fn done(self) -> EventSpec<F> {
        self.spec
    }
}

impl IntoPortable for EventSpec {
    type Output = EventSpec<PortableForm>;

    fn into_portable(self, registry: &mut Registry) -> Self::Output {
        EventSpec {
<<<<<<< HEAD
            path: self.path.into_portable(registry),
            variants: self
                .variants
=======
            label: self.label.to_string(),
            args: self
                .args
>>>>>>> beccff64
                .into_iter()
                .map(|arg| arg.into_portable(registry))
                .collect::<Vec<_>>(),
            docs: self.docs.into_iter().map(|s| s.into()).collect(),
        }
    }
}

impl<F> EventSpec<F>
where
    F: Form,
{
    /// Creates a new event specification builder.
<<<<<<< HEAD
    pub fn new(path: &'static str) -> EventSpecBuilder {
=======
    pub fn new(label: <F as Form>::String) -> EventSpecBuilder<F> {
>>>>>>> beccff64
        EventSpecBuilder {
            spec: Self {
                path,
                variants: Vec::new(),
                docs: Vec::new(),
            },
        }
    }
}

impl<F> EventSpec<F>
where
    F: Form,
{
    /// Returns the fully qualified path of the event.
    pub fn path(&self) -> &F::String {
        &self.path
    }

    /// The event variants.
    pub fn variants(&self) -> &[EventVariantSpec<F>] {
        &self.variants
    }

    /// The event variant documentation.
    pub fn docs(&self) -> &[F::String] {
        &self.docs
    }
}

/// Describes an event variant.
#[derive(Debug, PartialEq, Eq, Serialize, Deserialize)]
#[serde(bound(
    serialize = "F::Type: Serialize, F::String: Serialize",
    deserialize = "F::Type: DeserializeOwned, F::String: DeserializeOwned"
))]
pub struct EventVariantSpec<F: Form = MetaForm> {
    /// The label of the event variant.
    label: F::String,
    /// todo: The unique event signature for event topics.
    // signature: F::String,
    /// The event variant arguments.
    args: Vec<EventParamSpec<F>>,
    /// The event variant documentation.
    docs: Vec<F::String>,
}

/// An event variant specification builder.
#[must_use]
pub struct EventVariantSpecBuilder {
    spec: EventVariantSpec,
}

impl EventVariantSpecBuilder {
    /// Sets the input arguments of the event variant specification.
    pub fn args<A>(self, args: A) -> Self
    where
        A: IntoIterator<Item = EventParamSpec>,
    {
        let mut this = self;
        debug_assert!(this.spec.args.is_empty());
        this.spec.args = args.into_iter().collect::<Vec<_>>();
        this
    }

    /// Sets the documentation of the event variant specification.
    pub fn docs<D>(self, docs: D) -> Self
    where
        D: IntoIterator<Item = &'static str>,
    {
        let mut this = self;
        debug_assert!(this.spec.docs.is_empty());
        this.spec.docs = docs.into_iter().collect::<Vec<_>>();
        this
    }

    /// Finalizes building the event specification.
    pub fn done(self) -> EventVariantSpec {
        self.spec
    }
}

impl IntoPortable for EventVariantSpec {
    type Output = EventVariantSpec<PortableForm>;

    fn into_portable(self, registry: &mut Registry) -> Self::Output {
        EventVariantSpec {
            label: self.label.into_portable(registry),
            args: self
                .args
                .into_iter()
                .map(|arg| arg.into_portable(registry))
                .collect::<Vec<_>>(),
            docs: registry.map_into_portable(self.docs),
        }
    }
}

impl EventVariantSpec {
    /// Creates a new event variant specification builder.
    pub fn new(label: &'static str) -> EventVariantSpecBuilder {
        EventVariantSpecBuilder {
            spec: Self {
                label,
                args: Vec::new(),
                docs: Vec::new(),
            },
        }
    }
}

impl<F> EventVariantSpec<F>
where
    F: Form,
{
    /// Returns the label of the event variant.
    pub fn label(&self) -> &F::String {
        &self.label
    }

    /// The event variant arguments.
    pub fn args(&self) -> &[EventParamSpec<F>] {
        &self.args
    }

    /// The event variant documentation.
    pub fn docs(&self) -> &[F::String] {
        &self.docs
    }
}

/// The 4 byte selector to identify constructors and messages
#[derive(Debug, Default, PartialEq, Eq, derive_more::From)]
pub struct Selector([u8; 4]);

impl serde::Serialize for Selector {
    fn serialize<S>(&self, serializer: S) -> Result<S::Ok, S::Error>
    where
        S: serde::Serializer,
    {
        serde_hex::serialize(&self.0, serializer)
    }
}

impl<'de> serde::Deserialize<'de> for Selector {
    fn deserialize<D>(d: D) -> Result<Self, D::Error>
    where
        D: serde::Deserializer<'de>,
    {
        let mut arr = [0; 4];
        serde_hex::deserialize_check_len(d, serde_hex::ExpectedLen::Exact(&mut arr[..]))?;
        Ok(arr.into())
    }
}

impl Selector {
    /// Create a new custom selector.
    pub fn new<T>(bytes: T) -> Self
    where
        T: Into<[u8; 4]>,
    {
        Self(bytes.into())
    }

    /// Returns the underlying selector bytes.
    pub fn to_bytes(&self) -> &[u8] {
        &self.0
    }
}

/// Describes the syntactical name of a type at a given type position.
///
/// This is important when trying to work with type aliases.
/// Normally a type alias is transparent and so scenarios such as
/// ```no_compile
/// type Foo = i32;
/// fn bar(foo: Foo);
/// ```
/// Will only communicate that `foo` is of type `i32` which is correct,
/// however, it will miss the potentially important information that it
/// is being used through a type alias named `Foo`.
///
/// In ink! we currently experience this problem with environmental types
/// such as the `Balance` type that is just a type alias to `u128` in the
/// default setup. Even though it would be useful for third party tools
/// such as the Polkadot UI to know that we are handling with `Balance`
/// types, we currently cannot communicate this without display names.
pub type DisplayName<F> = scale_info::Path<F>;

/// A type specification.
///
/// This contains the actual type as well as an optional compile-time
/// known displayed representation of the type. This is useful for cases
/// where the type is used through a type alias in order to provide
/// information about the alias name.
///
/// # Examples
///
/// Consider the following Rust function:
/// ```no_compile
/// fn is_sorted(input: &[i32], pred: Predicate) -> bool;
/// ```
/// In this above example `input` would have no displayable name,
/// `pred`s display name is `Predicate` and the display name of
/// the return type is simply `bool`. Note that `Predicate` could
/// simply be a type alias to `fn(i32, i32) -> Ordering`.
#[derive(Debug, PartialEq, Eq, Serialize, Deserialize)]
#[serde(bound(
    serialize = "F::Type: Serialize, F::String: Serialize",
    deserialize = "F::Type: DeserializeOwned, F::String: DeserializeOwned"
))]
#[serde(rename_all = "camelCase")]
pub struct TypeSpec<F: Form = MetaForm> {
    /// The actual type.
    #[serde(rename = "type")]
    ty: F::Type,
    /// The compile-time known displayed representation of the type.
    display_name: DisplayName<F>,
}

impl Default for TypeSpec<MetaForm> {
    fn default() -> Self {
        TypeSpec::of_type::<()>()
    }
}

impl Default for TypeSpec<PortableForm> {
    fn default() -> Self {
        Self {
            ty: u32::default().into(),
            display_name: Default::default(),
        }
    }
}

impl IntoPortable for TypeSpec {
    type Output = TypeSpec<PortableForm>;

    fn into_portable(self, registry: &mut Registry) -> Self::Output {
        TypeSpec {
            ty: registry.register_type(&self.ty),
            display_name: self.display_name.into_portable(registry),
        }
    }
}

impl TypeSpec {
    /// Creates a new type specification with a display name.
    ///
    /// The name is any valid Rust identifier or path.
    ///
    /// # Examples
    ///
    /// Valid display names are `foo`, `foo::bar`, `foo::bar::Baz`, etc.
    ///
    /// # Panics
    ///
    /// Panics if the given display name is invalid.
    pub fn with_name_str<T>(display_name: &'static str) -> Self
    where
        T: TypeInfo + 'static,
    {
        Self::with_name_segs::<T, _>(display_name.split("::"))
    }

    /// Creates a new type specification with a display name
    /// represented by the given path segments.
    ///
    /// The display name segments all must be valid Rust identifiers.
    ///
    /// # Examples
    ///
    /// Valid display names are `foo`, `foo::bar`, `foo::bar::Baz`, etc.
    ///
    /// # Panics
    ///
    /// Panics if the given display name is invalid.
    pub fn with_name_segs<T, S>(segments: S) -> Self
    where
        T: TypeInfo + 'static,
        S: IntoIterator<Item = &'static str>,
    {
        Self {
            ty: meta_type::<T>(),
            display_name: DisplayName::from_segments(segments)
                .unwrap_or_else(|err| panic!("display name is invalid: {:?}", err)),
        }
    }

    /// Creates a new type specification without a display name.
    ///
    /// Example:
    /// ```no_run
    /// # use ink_metadata::{TypeSpec, ReturnTypeSpec};
    /// ReturnTypeSpec::new(TypeSpec::of_type::<i32>()); // return type of `i32`
    /// ```
    pub fn of_type<T>() -> Self
    where
        T: TypeInfo + 'static,
    {
        Self {
            ty: meta_type::<T>(),
            display_name: DisplayName::default(),
        }
    }
}

impl<F> TypeSpec<F>
where
    F: Form,
{
    /// Returns the actual type.
    pub fn ty(&self) -> &F::Type {
        &self.ty
    }

    /// Returns the compile-time known displayed representation of the type.
    pub fn display_name(&self) -> &DisplayName<F> {
        &self.display_name
    }

    /// Creates a new type specification for a given type and display name.
    pub fn new(ty: <F as Form>::Type, display_name: DisplayName<F>) -> Self {
        Self { ty, display_name }
    }
}

/// Describes a pair of parameter label and type.
#[derive(Debug, PartialEq, Eq, Serialize, Deserialize)]
#[serde(bound(
    serialize = "F::Type: Serialize, F::String: Serialize",
    deserialize = "F::Type: DeserializeOwned, F::String: DeserializeOwned"
))]
pub struct EventParamSpec<F: Form = MetaForm> {
    /// The label of the parameter.
    label: F::String,
    /// If the event parameter is indexed.
    indexed: bool,
    /// The type of the parameter.
    #[serde(rename = "type")]
    ty: TypeSpec<F>,
    /// The documentation associated with the arguments.
    docs: Vec<F::String>,
}

impl IntoPortable for EventParamSpec {
    type Output = EventParamSpec<PortableForm>;

    fn into_portable(self, registry: &mut Registry) -> Self::Output {
        EventParamSpec {
            label: self.label.to_string(),
            indexed: self.indexed,
            ty: self.ty.into_portable(registry),
            docs: self.docs.into_iter().map(|s| s.into()).collect(),
        }
    }
}

impl<F> EventParamSpec<F>
where
    F: Form,
    TypeSpec<F>: Default,
{
    /// Creates a new event parameter specification builder.
    pub fn new(label: F::String) -> EventParamSpecBuilder<F> {
        EventParamSpecBuilder {
            spec: Self {
                label,
                // By default event parameters are not indexed.
                indexed: false,
                // We initialize every parameter type as `()`.
                ty: Default::default(),
                // We start with empty docs.
                docs: vec![],
            },
        }
    }
    /// Returns the label of the parameter.
    pub fn label(&self) -> &F::String {
        &self.label
    }

    /// Returns true if the event parameter is indexed.
    pub fn indexed(&self) -> bool {
        self.indexed
    }

    /// Returns the type of the parameter.
    pub fn ty(&self) -> &TypeSpec<F> {
        &self.ty
    }

    /// Returns the documentation associated with the arguments.
    pub fn docs(&self) -> &[F::String] {
        &self.docs
    }
}

/// Used to construct an event parameter specification.
#[must_use]
pub struct EventParamSpecBuilder<F>
where
    F: Form,
{
    /// The built-up event parameter specification.
    spec: EventParamSpec<F>,
}

impl<F> EventParamSpecBuilder<F>
where
    F: Form,
{
    /// Sets the type of the event parameter.
    pub fn of_type(self, spec: TypeSpec<F>) -> Self {
        let mut this = self;
        this.spec.ty = spec;
        this
    }

    /// If the event parameter is indexed.
    pub fn indexed(self, is_indexed: bool) -> Self {
        let mut this = self;
        this.spec.indexed = is_indexed;
        this
    }

    /// Sets the documentation of the event parameter.
    pub fn docs<D>(self, docs: D) -> Self
    where
        D: IntoIterator<Item = <F as Form>::String>,
    {
        debug_assert!(self.spec.docs.is_empty());
        Self {
            spec: EventParamSpec {
                docs: docs.into_iter().collect::<Vec<_>>(),
                ..self.spec
            },
        }
    }

    /// Finishes constructing the event parameter spec.
    pub fn done(self) -> EventParamSpec<F> {
        self.spec
    }
}

/// Describes the contract message return type.
#[derive(Debug, PartialEq, Eq, Serialize, Deserialize)]
#[serde(transparent)]
#[serde(bound(
    serialize = "F::Type: Serialize, F::String: Serialize",
    deserialize = "F::Type: DeserializeOwned, F::String: DeserializeOwned"
))]
#[must_use]
pub struct ReturnTypeSpec<F: Form = MetaForm> {
    #[serde(rename = "type")]
    opt_type: Option<TypeSpec<F>>,
}

impl IntoPortable for ReturnTypeSpec {
    type Output = ReturnTypeSpec<PortableForm>;

    fn into_portable(self, registry: &mut Registry) -> Self::Output {
        ReturnTypeSpec {
            opt_type: self
                .opt_type
                .map(|opt_type| opt_type.into_portable(registry)),
        }
    }
}

impl<F> ReturnTypeSpec<F>
where
    F: Form,
{
    /// Creates a new return type specification from the given type or `None`.
    ///
    /// # Examples
    ///
    /// ```no_run
    /// # use ink_metadata::{TypeSpec, ReturnTypeSpec};
    /// <ReturnTypeSpec<scale_info::form::MetaForm>>::new(None); // no return type;
    /// ```
    pub fn new<T>(ty: T) -> Self
    where
        T: Into<Option<TypeSpec<F>>>,
    {
        Self {
            opt_type: ty.into(),
        }
    }

    /// Returns the optional return type
    pub fn opt_type(&self) -> Option<&TypeSpec<F>> {
        self.opt_type.as_ref()
    }
}

/// Describes a pair of parameter label and type.
#[derive(Debug, PartialEq, Eq, Serialize, Deserialize)]
#[serde(bound(
    serialize = "F::Type: Serialize, F::String: Serialize",
    deserialize = "F::Type: DeserializeOwned, F::String: DeserializeOwned"
))]
pub struct MessageParamSpec<F: Form = MetaForm> {
    /// The label of the parameter.
    label: F::String,
    /// The type of the parameter.
    #[serde(rename = "type")]
    ty: TypeSpec<F>,
}

impl IntoPortable for MessageParamSpec {
    type Output = MessageParamSpec<PortableForm>;

    fn into_portable(self, registry: &mut Registry) -> Self::Output {
        MessageParamSpec {
            label: self.label.to_string(),
            ty: self.ty.into_portable(registry),
        }
    }
}

impl<F> MessageParamSpec<F>
where
    F: Form,
    TypeSpec<F>: Default,
{
    /// Constructs a new message parameter specification via builder.
    pub fn new(label: F::String) -> MessageParamSpecBuilder<F> {
        MessageParamSpecBuilder {
            spec: Self {
                label,
                // Uses `()` type by default.
                ty: TypeSpec::default(),
            },
        }
    }

    /// Returns the label of the parameter.
    pub fn label(&self) -> &F::String {
        &self.label
    }

    /// Returns the type of the parameter.
    pub fn ty(&self) -> &TypeSpec<F> {
        &self.ty
    }
}

/// Used to construct a message parameter specification.
#[must_use]
pub struct MessageParamSpecBuilder<F: Form> {
    /// The to-be-constructed message parameter specification.
    spec: MessageParamSpec<F>,
}

impl<F> MessageParamSpecBuilder<F>
where
    F: Form,
{
    /// Sets the type of the message parameter.
    pub fn of_type(self, ty: TypeSpec<F>) -> Self {
        let mut this = self;
        this.spec.ty = ty;
        this
    }

    /// Finishes construction of the message parameter.
    pub fn done(self) -> MessageParamSpec<F> {
        self.spec
    }
}<|MERGE_RESOLUTION|>--- conflicted
+++ resolved
@@ -714,8 +714,10 @@
     spec: EventSpec<F>,
 }
 
-<<<<<<< HEAD
-impl EventSpecBuilder {
+impl<F> EventSpecBuilder<F>
+where
+    F: Form,
+{
     /// Sets the fully qualified path of the event.
     pub fn path(self, path: &'static str) -> Self {
         let mut this = self;
@@ -725,18 +727,8 @@
 
     /// Sets the variants of the event specification.
     pub fn variants<A>(self, variants: A) -> Self
-    where
-        A: IntoIterator<Item = EventVariantSpec>,
-=======
-impl<F> EventSpecBuilder<F>
-where
-    F: Form,
-{
-    /// Sets the input arguments of the event specification.
-    pub fn args<A>(self, args: A) -> Self
-    where
-        A: IntoIterator<Item = EventParamSpec<F>>,
->>>>>>> beccff64
+        where
+            A: IntoIterator<Item = EventVariantSpec>,
     {
         let mut this = self;
         debug_assert!(this.spec.variants.is_empty());
@@ -766,15 +758,9 @@
 
     fn into_portable(self, registry: &mut Registry) -> Self::Output {
         EventSpec {
-<<<<<<< HEAD
             path: self.path.into_portable(registry),
             variants: self
                 .variants
-=======
-            label: self.label.to_string(),
-            args: self
-                .args
->>>>>>> beccff64
                 .into_iter()
                 .map(|arg| arg.into_portable(registry))
                 .collect::<Vec<_>>(),
@@ -788,11 +774,7 @@
     F: Form,
 {
     /// Creates a new event specification builder.
-<<<<<<< HEAD
-    pub fn new(path: &'static str) -> EventSpecBuilder {
-=======
     pub fn new(label: <F as Form>::String) -> EventSpecBuilder<F> {
->>>>>>> beccff64
         EventSpecBuilder {
             spec: Self {
                 path,
